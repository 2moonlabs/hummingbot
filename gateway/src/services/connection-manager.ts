--- conflicted
+++ resolved
@@ -6,11 +6,8 @@
 import { Uniswap } from '../connectors/uniswap/uniswap';
 import { UniswapLP } from '../connectors/uniswap/uniswap.lp';
 import { Pangolin } from '../connectors/pangolin/pangolin';
-<<<<<<< HEAD
+import { Openocean } from '../connectors/openocean/openocean';
 import { Serum } from '../connectors/serum/serum';
-=======
-import { Openocean } from '../connectors/openocean/openocean';
->>>>>>> d4c2a703
 import { Quickswap } from '../connectors/quickswap/quickswap';
 import { Perp } from '../connectors/perp/perp';
 import {
