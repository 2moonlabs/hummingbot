--- conflicted
+++ resolved
@@ -73,12 +73,8 @@
 `snapshot` | None | `Dict[str, Tuple[pd.DataFrame, pd.DataFrame]]` | Returns the bids and asks entries in the order book of the respective trading pairs.
 `start` | None | None | Start listening on trade messages. <table><tbody><tr><td bgcolor="#ecf3ff">**Note**: This is to be overridden and called by running `super().start()` in the custom implementation of `start`.</td></tr></tbody></table>
 `stop` | None | None | Stops all tasks in `OrderBookTracker`.
-<<<<<<< HEAD
 `_emit_trade_event_loop` | None | None | Attempts to retrieve trade_messages from the Queue `_order_book_trade_stream` and apply the trade onto the respective order book.
 
 ## Debugging & Testing
 
 As part of the QA process, for each tasks(Task 1 through 3) you are **required** to include the unit test cases for the code review process to begin. Refer to [Option 1: Unit Test Cases](/developers/connectors/debug&test/#option-1-unit-test-cases) to build your unit tests.
-=======
-`_emit_trade_event_loop` | None | None | Attempts to retrieve trade_messages from the Queue `_order_book_trade_stream` and apply the trade onto the respective order book.
->>>>>>> 99d26282
